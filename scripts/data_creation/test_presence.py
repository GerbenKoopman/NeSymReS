--- conflicted
+++ resolved
@@ -54,7 +54,6 @@
         Args:
             idx: index to the Eq in the dataset
         """
-<<<<<<< HEAD
         eq = load_eq(self.data_path, idx, self.metadata.eqs_per_hdf)
         dict_costs = return_dict_metadata_dummy_constant(self.metadata)
         #const, dummy_const = sample_symbolic_constants(eq)
@@ -66,19 +65,10 @@
         #eq = load_eq(self.data_path, idx, self.metadata.eqs_per_hdf)
         #variables = [f"x_{i}" for i in range(1,1+self.support.shape[0])]
         #consts = [c for c in self.metadata.total_coefficients]
-=======
-        # consts = torch.stack([torch.ones([int(self.support.shape[1])]) for i in self.metadata.total_coefficients])
-        # input_lambdi = torch.cat([self.support,consts],axis=0)
-        # assert input_lambdi.shape[0]  == len(self.metadata.total_coefficients) + len(self.metadata.total_variables)
-        eq = load_eq(self.data_path, idx, self.metadata.eqs_per_hdf)
-        # variables = [f"x_{i}" for i in range(1,1+self.support.shape[0])]
-        # consts = [c for c in self.metadata.total_coefficients]
->>>>>>> 6a820ba0
         #symbols = variables + consts
         
         #Symbol Checking
         const, dummy_const = sample_symbolic_constants(eq)
-<<<<<<< HEAD
         eq_str = sympify(eq.expr.format(**dummy_const))
         # if str(eq_str) in self.validation_eqs:
         #     print(eq_str)
@@ -98,26 +88,6 @@
             # print(eq_str)
             # print(idx)
             # breakpoint()
-=======
-        eq_str = str(simplify(sympify(eq.expr.format(**dummy_const))))
-        if eq_str in self.validation_eqs:
-            print(idx)
-            print(eq_str)
-        #assert not eq_str in self.validation_eqs
-        
-        #Numerical Checking
-        # args = [ eq.code,input_lambdi ]
-        # y = evaluate_fun(args)
-        # val = tuple(y)
-        
-        # if (val in self.target_image):
-        #     print("Validation set {}:".format(list(self.target_image).index(val)))
-        #     print("Equation in dataset {}".format(idx))
-        #     print("Found in validation")
-        #     return idx, False
-        # return idx, True
-
->>>>>>> 6a820ba0
         
 
 @click.command()
